--- conflicted
+++ resolved
@@ -49,10 +49,6 @@
     elif config.dataset_name == 'GLySAC':
         aug_lists = config.aug_methods.split(',')
         dataset = AugmentedGLySACDataset(augmentation_methods=aug_lists,
-<<<<<<< HEAD
-                                         base_path=config.dataset_path,
-                                         target_dim=config.target_dim)
-=======
                                         base_path=config.dataset_path,
                                         target_dim=config.target_dim)
     elif config.dataset_name == 'BCCD':
@@ -60,7 +56,6 @@
         dataset = BCCD_augmentedDataset(augmentation_methods=aug_lists,
                                         base_path=config.dataset_path,
                                         target_dim=config.target_dim)
->>>>>>> 0e8e152e
     else:
         raise ValueError(
             'Dataset not found. Check `dataset_name` in config yaml file.')
